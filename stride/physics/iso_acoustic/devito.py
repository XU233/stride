--- conflicted
+++ resolved
@@ -267,17 +267,13 @@
             if alpha is not None:
                 save_wavefield |= alpha.needs_grad
 
-        platform = kwargs.get('platform', 'cpu')
+        platform = kwargs.pop('platform', 'cpu')
         is_nvidia = platform is not None and 'nvidia' in platform
 
         diff_source = kwargs.pop('diff_source', False)
         save_compression = kwargs.get('save_compression',
                                       'bitcomp' if self.space.dim > 2 else None)
-<<<<<<< HEAD
         save_compression = save_compression if is_nvidia and devito.pro_available else None
-=======
-        save_compression = save_compression if platform and 'nvidia' in platform and devito.pro_available else None
->>>>>>> 31d52cf2
 
         # If there's no previous operator, generate one
         if self.state_operator.devito_operator is None:
@@ -310,12 +306,8 @@
 
             # Define the saving of the wavefield
             if save_wavefield is True:
-<<<<<<< HEAD
                 space_order = None if self._needs_grad(rho, alpha) else 0
                 layers = devito.HostDevice if is_nvidia else devito.NoLayers
-=======
-                layers = devito.HostDevice if platform and 'nvidia' in platform else devito.NoLayers
->>>>>>> 31d52cf2
                 p_saved = self.dev_grid.undersampled_time_function('p_saved',
                                                                    bounds=kwargs.pop('save_bounds', None),
                                                                    factor=self.undersampling_factor,
@@ -352,18 +344,6 @@
             self.state_operator.compile()
 
         else:
-<<<<<<< HEAD
-=======
-            # If the wavefield is lazily streamed, re-create every time
-            if platform and 'nvidia' in platform and devito.pro_available:
-                self.dev_grid.undersampled_time_function('p_saved',
-                                                         bounds=kwargs.pop('save_bounds', None),
-                                                         factor=self.undersampling_factor,
-                                                         layers=devito.HostDevice,
-                                                         compression=save_compression,
-                                                         cached=False)
-
->>>>>>> 31d52cf2
             # If the source/receiver size has changed, then create new functions for them
             if num_sources != self.dev_grid.vars.src.npoint:
                 self.dev_grid.sparse_time_function('src', num=num_sources, cached=False)
